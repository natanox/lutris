--- conflicted
+++ resolved
@@ -65,12 +65,7 @@
         'pypresence',
         'PyYAML',
         'requests',
-<<<<<<< HEAD
-=======
-        'distro',
-        'lxml',
         'pypresence'
->>>>>>> 87bd09ae
     ],
     url='https://lutris.net',
     description='Video game preservation platform',
